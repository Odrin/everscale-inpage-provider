--- conflicted
+++ resolved
@@ -123,11 +123,7 @@
 						<li class="tsd-description">
 							<aside class="tsd-sources">
 								<ul>
-<<<<<<< HEAD
-									<li>Defined in <a href="https://github.com/broxus/ton-inpage-provider/blob/bbbd821/src/contract.ts#L33">src/contract.ts:33</a></li>
-=======
-									<li>Defined in <a href="https://github.com/broxus/ton-inpage-provider/blob/7b10c02/src/contract.ts#L33">src/contract.ts:33</a></li>
->>>>>>> 397eac64
+									<li>Defined in <a href="https://github.com/broxus/ton-inpage-provider/blob/8708874/src/contract.ts#L33">src/contract.ts:33</a></li>
 								</ul>
 							</aside>
 							<h4 class="tsd-type-parameters-title">Type parameters</h4>
@@ -162,11 +158,7 @@
 						<li class="tsd-description">
 							<aside class="tsd-sources">
 								<ul>
-<<<<<<< HEAD
-									<li>Defined in <a href="https://github.com/broxus/ton-inpage-provider/blob/bbbd821/src/contract.ts#L148">src/contract.ts:148</a></li>
-=======
-									<li>Defined in <a href="https://github.com/broxus/ton-inpage-provider/blob/7b10c02/src/contract.ts#L148">src/contract.ts:148</a></li>
->>>>>>> 397eac64
+									<li>Defined in <a href="https://github.com/broxus/ton-inpage-provider/blob/8708874/src/contract.ts#L148">src/contract.ts:148</a></li>
 								</ul>
 							</aside>
 							<h4 class="tsd-returns-title">Returns <span class="tsd-signature-type">string</span></h4>
@@ -183,11 +175,7 @@
 						<li class="tsd-description">
 							<aside class="tsd-sources">
 								<ul>
-<<<<<<< HEAD
-									<li>Defined in <a href="https://github.com/broxus/ton-inpage-provider/blob/bbbd821/src/contract.ts#L144">src/contract.ts:144</a></li>
-=======
-									<li>Defined in <a href="https://github.com/broxus/ton-inpage-provider/blob/7b10c02/src/contract.ts#L144">src/contract.ts:144</a></li>
->>>>>>> 397eac64
+									<li>Defined in <a href="https://github.com/broxus/ton-inpage-provider/blob/8708874/src/contract.ts#L144">src/contract.ts:144</a></li>
 								</ul>
 							</aside>
 							<h4 class="tsd-returns-title">Returns <a href="address.html" class="tsd-signature-type" data-tsd-kind="Class">Address</a></h4>
@@ -204,11 +192,7 @@
 						<li class="tsd-description">
 							<aside class="tsd-sources">
 								<ul>
-<<<<<<< HEAD
-									<li>Defined in <a href="https://github.com/broxus/ton-inpage-provider/blob/bbbd821/src/contract.ts#L140">src/contract.ts:140</a></li>
-=======
-									<li>Defined in <a href="https://github.com/broxus/ton-inpage-provider/blob/7b10c02/src/contract.ts#L140">src/contract.ts:140</a></li>
->>>>>>> 397eac64
+									<li>Defined in <a href="https://github.com/broxus/ton-inpage-provider/blob/8708874/src/contract.ts#L140">src/contract.ts:140</a></li>
 								</ul>
 							</aside>
 							<h4 class="tsd-returns-title">Returns <a href="../index.html#contractmethods" class="tsd-signature-type" data-tsd-kind="Type alias">ContractMethods</a><span class="tsd-signature-symbol">&lt;</span><span class="tsd-signature-type">Abi</span><span class="tsd-signature-symbol">&gt;</span></h4>
@@ -228,11 +212,7 @@
 						<li class="tsd-description">
 							<aside class="tsd-sources">
 								<ul>
-<<<<<<< HEAD
-									<li>Defined in <a href="https://github.com/broxus/ton-inpage-provider/blob/bbbd821/src/contract.ts#L201">src/contract.ts:201</a></li>
-=======
-									<li>Defined in <a href="https://github.com/broxus/ton-inpage-provider/blob/7b10c02/src/contract.ts#L201">src/contract.ts:201</a></li>
->>>>>>> 397eac64
+									<li>Defined in <a href="https://github.com/broxus/ton-inpage-provider/blob/8708874/src/contract.ts#L201">src/contract.ts:201</a></li>
 								</ul>
 							</aside>
 							<h4 class="tsd-parameters-title">Parameters</h4>
@@ -255,11 +235,7 @@
 						<li class="tsd-description">
 							<aside class="tsd-sources">
 								<ul>
-<<<<<<< HEAD
-									<li>Defined in <a href="https://github.com/broxus/ton-inpage-provider/blob/bbbd821/src/contract.ts#L226">src/contract.ts:226</a></li>
-=======
-									<li>Defined in <a href="https://github.com/broxus/ton-inpage-provider/blob/7b10c02/src/contract.ts#L226">src/contract.ts:226</a></li>
->>>>>>> 397eac64
+									<li>Defined in <a href="https://github.com/broxus/ton-inpage-provider/blob/8708874/src/contract.ts#L226">src/contract.ts:226</a></li>
 								</ul>
 							</aside>
 							<h4 class="tsd-parameters-title">Parameters</h4>
@@ -282,11 +258,7 @@
 						<li class="tsd-description">
 							<aside class="tsd-sources">
 								<ul>
-<<<<<<< HEAD
-									<li>Defined in <a href="https://github.com/broxus/ton-inpage-provider/blob/bbbd821/src/contract.ts#L152">src/contract.ts:152</a></li>
-=======
-									<li>Defined in <a href="https://github.com/broxus/ton-inpage-provider/blob/7b10c02/src/contract.ts#L152">src/contract.ts:152</a></li>
->>>>>>> 397eac64
+									<li>Defined in <a href="https://github.com/broxus/ton-inpage-provider/blob/8708874/src/contract.ts#L152">src/contract.ts:152</a></li>
 								</ul>
 							</aside>
 							<h4 class="tsd-parameters-title">Parameters</h4>
@@ -309,11 +281,7 @@
 						<li class="tsd-description">
 							<aside class="tsd-sources">
 								<ul>
-<<<<<<< HEAD
-									<li>Defined in <a href="https://github.com/broxus/ton-inpage-provider/blob/bbbd821/src/contract.ts#L177">src/contract.ts:177</a></li>
-=======
-									<li>Defined in <a href="https://github.com/broxus/ton-inpage-provider/blob/7b10c02/src/contract.ts#L177">src/contract.ts:177</a></li>
->>>>>>> 397eac64
+									<li>Defined in <a href="https://github.com/broxus/ton-inpage-provider/blob/8708874/src/contract.ts#L177">src/contract.ts:177</a></li>
 								</ul>
 							</aside>
 							<h4 class="tsd-parameters-title">Parameters</h4>
