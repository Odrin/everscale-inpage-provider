<!doctype html>
<html class="default no-js">
<head>
	<meta charset="utf-8">
	<meta http-equiv="X-UA-Compatible" content="IE=edge">
	<title>ProviderState | ton-inpage-provider - v0.1.29</title>
	<meta name="description" content="Documentation for ton-inpage-provider - v0.1.29">
	<meta name="viewport" content="width=device-width, initial-scale=1">
	<link rel="stylesheet" href="../assets/css/main.css">
	<script async src="../assets/js/search.js" id="search-script"></script>
</head>
<body>
<header>
	<div class="tsd-page-toolbar">
		<div class="container">
			<div class="table-wrap">
				<div class="table-cell" id="tsd-search" data-index="../assets/js/search.json" data-base="..">
					<div class="field">
						<label for="tsd-search-field" class="tsd-widget search no-caption">Search</label>
						<input id="tsd-search-field" type="text" />
					</div>
					<ul class="results">
						<li class="state loading">Preparing search index...</li>
						<li class="state failure">The search index is not available</li>
					</ul>
					<a href="../index.html" class="title">ton-inpage-provider - v0.1.29</a>
				</div>
				<div class="table-cell" id="tsd-widgets">
					<div id="tsd-filter">
						<a href="#" class="tsd-widget options no-caption" data-toggle="options">Options</a>
						<div class="tsd-filter-group">
							<div class="tsd-select" id="tsd-filter-visibility">
								<span class="tsd-select-label">All</span>
								<ul class="tsd-select-list">
									<li data-value="public">Public</li>
									<li data-value="protected">Public/Protected</li>
									<li data-value="private" class="selected">All</li>
								</ul>
							</div>
							<input type="checkbox" id="tsd-filter-inherited" checked />
							<label class="tsd-widget" for="tsd-filter-inherited">Inherited</label>
							<input type="checkbox" id="tsd-filter-externals" checked />
							<label class="tsd-widget" for="tsd-filter-externals">Externals</label>
						</div>
					</div>
					<a href="#" class="tsd-widget menu no-caption" data-toggle="menu">Menu</a>
				</div>
			</div>
		</div>
	</div>
	<div class="tsd-page-title">
		<div class="container">
			<ul class="tsd-breadcrumb">
				<li>
					<a href="../index.html">ton-inpage-provider - v0.1.29</a>
				</li>
				<li>
					<a href="providerstate.html">ProviderState</a>
				</li>
			</ul>
			<h1>Interface ProviderState&lt;Addr&gt;</h1>
		</div>
	</div>
</header>
<div class="container container-main">
	<div class="row">
		<div class="col-8 col-content">
			<section class="tsd-panel tsd-type-parameters">
				<h3>Type parameters</h3>
				<ul class="tsd-type-parameters">
					<li>
						<h4>Addr = <a href="../classes/address.html" class="tsd-signature-type" data-tsd-kind="Class">Address</a></h4>
					</li>
				</ul>
			</section>
			<section class="tsd-panel tsd-hierarchy">
				<h3>Hierarchy</h3>
				<ul class="tsd-hierarchy">
					<li>
						<span class="target">ProviderState</span>
					</li>
				</ul>
			</section>
			<section class="tsd-panel-group tsd-index-group">
				<h2>Index</h2>
				<section class="tsd-panel tsd-index-panel">
					<div class="tsd-index-content">
						<section class="tsd-index-section ">
							<h3>Properties</h3>
							<ul class="tsd-index-list">
								<li class="tsd-kind-property tsd-parent-kind-interface"><a href="providerstate.html#permissions" class="tsd-kind-icon">permissions</a></li>
								<li class="tsd-kind-property tsd-parent-kind-interface"><a href="providerstate.html#selectedconnection" class="tsd-kind-icon">selected<wbr>Connection</a></li>
								<li class="tsd-kind-property tsd-parent-kind-interface"><a href="providerstate.html#subscriptions" class="tsd-kind-icon">subscriptions</a></li>
							</ul>
						</section>
					</div>
				</section>
			</section>
			<section class="tsd-panel-group tsd-member-group ">
				<h2>Properties</h2>
				<section class="tsd-panel tsd-member tsd-kind-property tsd-parent-kind-interface">
					<a name="permissions" class="tsd-anchor"></a>
					<h3>permissions</h3>
					<div class="tsd-signature tsd-kind-icon">permissions<span class="tsd-signature-symbol">:</span> <span class="tsd-signature-type">Partial</span><span class="tsd-signature-symbol">&lt;</span><a href="../index.html#permissions" class="tsd-signature-type" data-tsd-kind="Type alias">Permissions</a><span class="tsd-signature-symbol">&lt;</span><span class="tsd-signature-type">Addr</span><span class="tsd-signature-symbol">&gt;</span><span class="tsd-signature-symbol">&gt;</span></div>
					<aside class="tsd-sources">
						<ul>
<<<<<<< HEAD
							<li>Defined in <a href="https://github.com/broxus/ton-inpage-provider/blob/bbbd821/src/api.ts#L30">src/api.ts:30</a></li>
=======
							<li>Defined in <a href="https://github.com/broxus/ton-inpage-provider/blob/7b10c02/src/api.ts#L30">src/api.ts:30</a></li>
>>>>>>> 397eac64
						</ul>
					</aside>
					<div class="tsd-comment tsd-typography">
						<div class="lead">
							<p>Object with active permissions attached data</p>
						</div>
					</div>
				</section>
				<section class="tsd-panel tsd-member tsd-kind-property tsd-parent-kind-interface">
					<a name="selectedconnection" class="tsd-anchor"></a>
					<h3>selected<wbr>Connection</h3>
					<div class="tsd-signature tsd-kind-icon">selected<wbr>Connection<span class="tsd-signature-symbol">:</span> <span class="tsd-signature-type">string</span></div>
					<aside class="tsd-sources">
						<ul>
<<<<<<< HEAD
							<li>Defined in <a href="https://github.com/broxus/ton-inpage-provider/blob/bbbd821/src/api.ts#L26">src/api.ts:26</a></li>
=======
							<li>Defined in <a href="https://github.com/broxus/ton-inpage-provider/blob/7b10c02/src/api.ts#L26">src/api.ts:26</a></li>
>>>>>>> 397eac64
						</ul>
					</aside>
					<div class="tsd-comment tsd-typography">
						<div class="lead">
							<p>Selected connection name (Mainnet / Testnet)</p>
						</div>
					</div>
				</section>
				<section class="tsd-panel tsd-member tsd-kind-property tsd-parent-kind-interface">
					<a name="subscriptions" class="tsd-anchor"></a>
					<h3>subscriptions</h3>
					<div class="tsd-signature tsd-kind-icon">subscriptions<span class="tsd-signature-symbol">:</span> <span class="tsd-signature-symbol">{}</span></div>
					<aside class="tsd-sources">
						<ul>
<<<<<<< HEAD
							<li>Defined in <a href="https://github.com/broxus/ton-inpage-provider/blob/bbbd821/src/api.ts#L34">src/api.ts:34</a></li>
=======
							<li>Defined in <a href="https://github.com/broxus/ton-inpage-provider/blob/7b10c02/src/api.ts#L34">src/api.ts:34</a></li>
>>>>>>> 397eac64
						</ul>
					</aside>
					<div class="tsd-comment tsd-typography">
						<div class="lead">
							<p>Current subscription states</p>
						</div>
					</div>
					<div class="tsd-type-declaration">
						<h4>Type declaration</h4>
						<ul class="tsd-parameters">
							<li class="tsd-parameter-index-signature">
								<h5><span class="tsd-signature-symbol">[</span>address: <span class="tsd-signature-type">string</span><span class="tsd-signature-symbol">]: </span><a href="../index.html#contractupdatessubscription" class="tsd-signature-type" data-tsd-kind="Type alias">ContractUpdatesSubscription</a></h5>
							</li>
						</ul>
					</div>
				</section>
			</section>
		</div>
		<div class="col-4 col-menu menu-sticky-wrap menu-highlight">
			<nav class="tsd-navigation primary">
				<ul>
					<li class=" ">
						<a href="../index.html">Exports</a>
					</li>
				</ul>
			</nav>
			<nav class="tsd-navigation secondary menu-sticky">
				<ul class="before-current">
				</ul>
				<ul class="current">
					<li class="current tsd-kind-interface tsd-has-type-parameter">
						<a href="providerstate.html" class="tsd-kind-icon">Provider<wbr>State</a>
						<ul>
							<li class=" tsd-kind-property tsd-parent-kind-interface">
								<a href="providerstate.html#permissions" class="tsd-kind-icon">permissions</a>
							</li>
							<li class=" tsd-kind-property tsd-parent-kind-interface">
								<a href="providerstate.html#selectedconnection" class="tsd-kind-icon">selected<wbr>Connection</a>
							</li>
							<li class=" tsd-kind-property tsd-parent-kind-interface">
								<a href="providerstate.html#subscriptions" class="tsd-kind-icon">subscriptions</a>
							</li>
						</ul>
					</li>
				</ul>
				<ul class="after-current">
				</ul>
			</nav>
		</div>
	</div>
</div>
<footer>
	<div class="container">
		<h2>Legend</h2>
		<div class="tsd-legend-group">
			<ul class="tsd-legend">
				<li class="tsd-kind-constructor tsd-parent-kind-class"><span class="tsd-kind-icon">Constructor</span></li>
				<li class="tsd-kind-property tsd-parent-kind-class"><span class="tsd-kind-icon">Property</span></li>
				<li class="tsd-kind-method tsd-parent-kind-class"><span class="tsd-kind-icon">Method</span></li>
			</ul>
			<ul class="tsd-legend">
				<li class="tsd-kind-property tsd-parent-kind-interface"><span class="tsd-kind-icon">Property</span></li>
				<li class="tsd-kind-method tsd-parent-kind-interface"><span class="tsd-kind-icon">Method</span></li>
			</ul>
			<ul class="tsd-legend">
				<li class="tsd-kind-method tsd-parent-kind-class tsd-is-inherited"><span class="tsd-kind-icon">Inherited method</span></li>
			</ul>
		</div>
	</div>
</footer>
<div class="overlay"></div>
<script src="../assets/js/main.js"></script>
</body>
</html><|MERGE_RESOLUTION|>--- conflicted
+++ resolved
@@ -104,11 +104,7 @@
 					<div class="tsd-signature tsd-kind-icon">permissions<span class="tsd-signature-symbol">:</span> <span class="tsd-signature-type">Partial</span><span class="tsd-signature-symbol">&lt;</span><a href="../index.html#permissions" class="tsd-signature-type" data-tsd-kind="Type alias">Permissions</a><span class="tsd-signature-symbol">&lt;</span><span class="tsd-signature-type">Addr</span><span class="tsd-signature-symbol">&gt;</span><span class="tsd-signature-symbol">&gt;</span></div>
 					<aside class="tsd-sources">
 						<ul>
-<<<<<<< HEAD
-							<li>Defined in <a href="https://github.com/broxus/ton-inpage-provider/blob/bbbd821/src/api.ts#L30">src/api.ts:30</a></li>
-=======
-							<li>Defined in <a href="https://github.com/broxus/ton-inpage-provider/blob/7b10c02/src/api.ts#L30">src/api.ts:30</a></li>
->>>>>>> 397eac64
+							<li>Defined in <a href="https://github.com/broxus/ton-inpage-provider/blob/8708874/src/api.ts#L30">src/api.ts:30</a></li>
 						</ul>
 					</aside>
 					<div class="tsd-comment tsd-typography">
@@ -123,11 +119,7 @@
 					<div class="tsd-signature tsd-kind-icon">selected<wbr>Connection<span class="tsd-signature-symbol">:</span> <span class="tsd-signature-type">string</span></div>
 					<aside class="tsd-sources">
 						<ul>
-<<<<<<< HEAD
-							<li>Defined in <a href="https://github.com/broxus/ton-inpage-provider/blob/bbbd821/src/api.ts#L26">src/api.ts:26</a></li>
-=======
-							<li>Defined in <a href="https://github.com/broxus/ton-inpage-provider/blob/7b10c02/src/api.ts#L26">src/api.ts:26</a></li>
->>>>>>> 397eac64
+							<li>Defined in <a href="https://github.com/broxus/ton-inpage-provider/blob/8708874/src/api.ts#L26">src/api.ts:26</a></li>
 						</ul>
 					</aside>
 					<div class="tsd-comment tsd-typography">
@@ -142,11 +134,7 @@
 					<div class="tsd-signature tsd-kind-icon">subscriptions<span class="tsd-signature-symbol">:</span> <span class="tsd-signature-symbol">{}</span></div>
 					<aside class="tsd-sources">
 						<ul>
-<<<<<<< HEAD
-							<li>Defined in <a href="https://github.com/broxus/ton-inpage-provider/blob/bbbd821/src/api.ts#L34">src/api.ts:34</a></li>
-=======
-							<li>Defined in <a href="https://github.com/broxus/ton-inpage-provider/blob/7b10c02/src/api.ts#L34">src/api.ts:34</a></li>
->>>>>>> 397eac64
+							<li>Defined in <a href="https://github.com/broxus/ton-inpage-provider/blob/8708874/src/api.ts#L34">src/api.ts:34</a></li>
 						</ul>
 					</aside>
 					<div class="tsd-comment tsd-typography">
