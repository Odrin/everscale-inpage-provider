--- conflicted
+++ resolved
@@ -104,11 +104,7 @@
 						<li class="tsd-description">
 							<aside class="tsd-sources">
 								<ul>
-<<<<<<< HEAD
-									<li>Defined in <a href="https://github.com/broxus/ton-inpage-provider/blob/bbbd821/src/index.ts#L65">src/index.ts:65</a></li>
-=======
-									<li>Defined in <a href="https://github.com/broxus/ton-inpage-provider/blob/7b10c02/src/index.ts#L49">src/index.ts:49</a></li>
->>>>>>> 397eac64
+									<li>Defined in <a href="https://github.com/broxus/ton-inpage-provider/blob/8708874/src/index.ts#L65">src/index.ts:65</a></li>
 								</ul>
 							</aside>
 							<h4 class="tsd-type-parameters-title">Type parameters</h4>
@@ -158,11 +154,7 @@
 						<li class="tsd-description">
 							<aside class="tsd-sources">
 								<ul>
-<<<<<<< HEAD
-									<li>Defined in <a href="https://github.com/broxus/ton-inpage-provider/blob/bbbd821/src/index.ts#L69">src/index.ts:69</a></li>
-=======
-									<li>Defined in <a href="https://github.com/broxus/ton-inpage-provider/blob/7b10c02/src/index.ts#L53">src/index.ts:53</a></li>
->>>>>>> 397eac64
+									<li>Defined in <a href="https://github.com/broxus/ton-inpage-provider/blob/8708874/src/index.ts#L69">src/index.ts:69</a></li>
 								</ul>
 							</aside>
 							<h4 class="tsd-type-parameters-title">Type parameters</h4>
@@ -212,11 +204,7 @@
 						<li class="tsd-description">
 							<aside class="tsd-sources">
 								<ul>
-<<<<<<< HEAD
-									<li>Defined in <a href="https://github.com/broxus/ton-inpage-provider/blob/bbbd821/src/index.ts#L71">src/index.ts:71</a></li>
-=======
-									<li>Defined in <a href="https://github.com/broxus/ton-inpage-provider/blob/7b10c02/src/index.ts#L55">src/index.ts:55</a></li>
->>>>>>> 397eac64
+									<li>Defined in <a href="https://github.com/broxus/ton-inpage-provider/blob/8708874/src/index.ts#L71">src/index.ts:71</a></li>
 								</ul>
 							</aside>
 							<h4 class="tsd-type-parameters-title">Type parameters</h4>
@@ -266,11 +254,7 @@
 						<li class="tsd-description">
 							<aside class="tsd-sources">
 								<ul>
-<<<<<<< HEAD
-									<li>Defined in <a href="https://github.com/broxus/ton-inpage-provider/blob/bbbd821/src/index.ts#L73">src/index.ts:73</a></li>
-=======
-									<li>Defined in <a href="https://github.com/broxus/ton-inpage-provider/blob/7b10c02/src/index.ts#L57">src/index.ts:57</a></li>
->>>>>>> 397eac64
+									<li>Defined in <a href="https://github.com/broxus/ton-inpage-provider/blob/8708874/src/index.ts#L73">src/index.ts:73</a></li>
 								</ul>
 							</aside>
 							<h4 class="tsd-type-parameters-title">Type parameters</h4>
@@ -320,11 +304,7 @@
 						<li class="tsd-description">
 							<aside class="tsd-sources">
 								<ul>
-<<<<<<< HEAD
-									<li>Defined in <a href="https://github.com/broxus/ton-inpage-provider/blob/bbbd821/src/index.ts#L75">src/index.ts:75</a></li>
-=======
-									<li>Defined in <a href="https://github.com/broxus/ton-inpage-provider/blob/7b10c02/src/index.ts#L59">src/index.ts:59</a></li>
->>>>>>> 397eac64
+									<li>Defined in <a href="https://github.com/broxus/ton-inpage-provider/blob/8708874/src/index.ts#L75">src/index.ts:75</a></li>
 								</ul>
 							</aside>
 							<h4 class="tsd-type-parameters-title">Type parameters</h4>
@@ -374,11 +354,7 @@
 						<li class="tsd-description">
 							<aside class="tsd-sources">
 								<ul>
-<<<<<<< HEAD
-									<li>Defined in <a href="https://github.com/broxus/ton-inpage-provider/blob/bbbd821/src/index.ts#L67">src/index.ts:67</a></li>
-=======
-									<li>Defined in <a href="https://github.com/broxus/ton-inpage-provider/blob/7b10c02/src/index.ts#L51">src/index.ts:51</a></li>
->>>>>>> 397eac64
+									<li>Defined in <a href="https://github.com/broxus/ton-inpage-provider/blob/8708874/src/index.ts#L67">src/index.ts:67</a></li>
 								</ul>
 							</aside>
 							<h4 class="tsd-type-parameters-title">Type parameters</h4>
@@ -428,11 +404,7 @@
 						<li class="tsd-description">
 							<aside class="tsd-sources">
 								<ul>
-<<<<<<< HEAD
-									<li>Defined in <a href="https://github.com/broxus/ton-inpage-provider/blob/bbbd821/src/index.ts#L63">src/index.ts:63</a></li>
-=======
-									<li>Defined in <a href="https://github.com/broxus/ton-inpage-provider/blob/7b10c02/src/index.ts#L47">src/index.ts:47</a></li>
->>>>>>> 397eac64
+									<li>Defined in <a href="https://github.com/broxus/ton-inpage-provider/blob/8708874/src/index.ts#L63">src/index.ts:63</a></li>
 								</ul>
 							</aside>
 							<h4 class="tsd-type-parameters-title">Type parameters</h4>
